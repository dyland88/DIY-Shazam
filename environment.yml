# run conda env create -f environment.yml
name: diy-shazam
channels:
  - conda-forge
  - defaults
dependencies:
  - python=3.11
  - numpy
  - pandas
  - scipy
  - librosa
  - matplotlib
  - pip
  - pip:
      - soundfile
<<<<<<< HEAD
      - psycopg2-binary
      - python-dotenv
=======
      - pinecone-client
>>>>>>> 63c15f4e
<|MERGE_RESOLUTION|>--- conflicted
+++ resolved
@@ -13,9 +13,6 @@
   - pip
   - pip:
       - soundfile
-<<<<<<< HEAD
       - psycopg2-binary
       - python-dotenv
-=======
-      - pinecone-client
->>>>>>> 63c15f4e
+      - pinecone-client